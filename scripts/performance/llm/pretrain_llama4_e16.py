# Copyright (c) 2025, NVIDIA CORPORATION.  All rights reserved.
#
# Licensed under the Apache License, Version 2.0 (the "License");
# you may not use this file except in compliance with the License.
# You may obtain a copy of the License at
#
#     http://www.apache.org/licenses/LICENSE-2.0
#
# Unless required by applicable law or agreed to in writing, software
# distributed under the License is distributed on an "AS IS" BASIS,
# WITHOUT WARRANTIES OR CONDITIONS OF ANY KIND, either express or implied.
# See the License for the specific language governing permissions and
# limitations under the License.

from os.path import basename, splitext

import nemo_run as run

from nemo.collections.llm.recipes.llama4_e16 import pretrain_recipe
from nemo.collections.llm.recipes.precision.mixed_precision import bf16_with_fp8_mixed
from nemo.collections.nlp.modules.common.tokenizer_utils import get_nmt_tokenizer
from nemo.lightning.run.plugins import MemoryProfilePlugin, NsysPlugin, PerfEnvPlugin

from ..argument_parser import parse_cli_args
from ..utils import (
    args_sanity_check,
    get_user_configs,
    hf_tokenizer,
    set_exp_logging_configs,
    set_primary_perf_configs,
    slurm_executor,
)


def override_recipe_configs(
    args: str,
    num_nodes: int,
    mbs: int,
    gbs: int,
    tp_size: int,
    pp_size: int,
    cp_size: int,
    vp_size: int,
    ep_size: int,
    etp_size: int,
    enable_cuda_graphs: bool,
):
    """
    llama4 e16 pre-train recipe aimed at achieving best possible performance and faster
    overall runtime.

    NOTE: Use fp8 precision training with caution. It might not give desirable results.
    """
    recipe = pretrain_recipe(performance_mode=True)
    recipe = set_primary_perf_configs(
        recipe,
        "pre_train",
        num_nodes,
        args.gpus_per_node,
        mbs,
        gbs,
        args.max_steps,
        tp_size,
        pp_size,
        cp_size,
        vp_size,
        ep_size,
        etp_size,
        enable_cuda_graphs=enable_cuda_graphs,
<<<<<<< HEAD
        use_user_buffer_registration=args.use_user_buffer_registration,
        use_sharp=args.use_sharp,
=======
        compute_dtype=args.compute_dtype,
>>>>>>> 19a2288d
    )
    recipe = set_exp_logging_configs(
        recipe, "pre_train", "llm", "llama4", args.tensorboard, args.wandb, args.wandb_prj_name, args.wandb_job_name
    )

    # data module configs
    if args.use_hf_tokenizer:
        recipe.data.tokenizer = hf_tokenizer('meta-llama/Llama-4-Scout-17B-16E-Instruct')
    else:
        recipe.data.tokenizer = run.Config(
            get_nmt_tokenizer, library="null", model_name="NullTokenizer", vocab_size=202048
        )
        recipe.model.tokenizer = recipe.data.tokenizer

    # compute dtype configs
    if args.compute_dtype.lower() == "fp8":
        recipe.trainer.plugins = bf16_with_fp8_mixed()
        recipe.trainer.plugins.grad_reduce_in_fp32 = False

    recipe.model.config.cross_entropy_fusion_impl = "te"
    recipe.model.config.cross_entropy_loss_fusion = True
    recipe.model.config.apply_rope_fusion = True
    recipe.model.config.moe_permute_fusion = True

    return recipe


if __name__ == "__main__":
    args = parse_cli_args().parse_args()
    args_sanity_check(args)

    kwargs = get_user_configs(args.gpu.lower(), "pre_train", "llama4", "e16", args)
    num_nodes, mbs, gbs, tp_size, pp_size, cp_size, vp_size, ep_size, etp_size, enable_cuda_graphs, _, _, _ = kwargs[
        0:13
    ]

    recipe = override_recipe_configs(
        args, num_nodes, mbs, gbs, tp_size, pp_size, cp_size, vp_size, ep_size, etp_size, enable_cuda_graphs
    )

    exp_config = (
        f"{num_nodes}nodes_tp{tp_size}_pp{pp_size}_cp{cp_size}_vp{vp_size}_ep{ep_size}_etp{etp_size}_{mbs}mbs_{gbs}gbs"
    )
    exp_name = f"{splitext(basename(__file__))[0]}_{args.compute_dtype}_{exp_config}"

    # Workaround for CUDA graph illegal memory access error
    if not enable_cuda_graphs:
        custom_env_vars = {"PYTORCH_CUDA_ALLOC_CONF": "expandable_segments:True"}
    else:
        custom_env_vars = {}

    executor = slurm_executor(
        args.account,
        args.partition,
        args.log_dir,
        num_nodes,
        args.gpus_per_node,
        args.time_limit,
        args.container_image,
        custom_mounts=args.custom_mounts,
        custom_env_vars=custom_env_vars,
        hf_token=args.hf_token,
        nemo_home=args.nemo_home,
        wandb_key=args.wandb_key,
        network='sharp' if args.use_sharp else None,
    )

    plugins = [
        PerfEnvPlugin(
            enable_vboost=True,
            nccl_pp_comm_chunksize=2097152 if pp_size > 1 else None,
            gpu_sm100_or_newer=(args.gpu.lower() in ['b200', 'gb200']),
        ),
    ]
    if args.enable_nsys:
        plugins.append(NsysPlugin(start_step=15, end_step=16, gen_shape=True))
    if args.enable_memory_profile:
        assert args.memory_profile_out_path is not None
        plugins.append(MemoryProfilePlugin(dir=args.memory_profile_out_path))

    with run.Experiment(exp_name) as exp:
        exp.add(
            recipe,
            executor=executor,
            name=exp_name,
            plugins=plugins,
        )

        if not args.dryrun:
            exp.run(sequential=True, detach=True)
        else:
            exp.dryrun()<|MERGE_RESOLUTION|>--- conflicted
+++ resolved
@@ -67,12 +67,9 @@
         ep_size,
         etp_size,
         enable_cuda_graphs=enable_cuda_graphs,
-<<<<<<< HEAD
         use_user_buffer_registration=args.use_user_buffer_registration,
         use_sharp=args.use_sharp,
-=======
         compute_dtype=args.compute_dtype,
->>>>>>> 19a2288d
     )
     recipe = set_exp_logging_configs(
         recipe, "pre_train", "llm", "llama4", args.tensorboard, args.wandb, args.wandb_prj_name, args.wandb_job_name
